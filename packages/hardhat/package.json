{
  "name": "@scaffold-eth/hardhat",
  "version": "1.0.0",
  "main": "index.js",
  "license": "MIT",
  "devDependencies": {
    "eslint": "^7.5.0",
    "eslint-config-airbnb": "^18.2.0",
    "eslint-config-prettier": "^6.11.0",
    "eslint-plugin-babel": "^5.3.1",
    "eslint-plugin-prettier": "^3.1.4"
  },
  "dependencies": {
    "@eth-optimism/hardhat-ovm": "^0.2.2",
    "@nomiclabs/hardhat-ethers": "npm:hardhat-deploy-ethers",
    "@nomiclabs/hardhat-waffle": "^2.0.0",
    "@openzeppelin/contracts": "^3.2.0",
    "@tenderly/hardhat-tenderly": "^1.0.10",
    "chai": "^4.2.0",
    "chalk": "^4.1.0",
    "ethereum-waffle": "^3.1.1",
    "ethers": "^5.3.0",
    "hardhat": "2.4.0",
    "hardhat-deploy": "^0.8.6",
    "node-watch": "^0.7.0",
    "qrcode-terminal": "^0.12.0",
    "ramda": "^0.27.1"
  },
  "scripts": {
    "chain": "hardhat node --network hardhat --no-deploy",
    "fork": "hardhat node --fork https://mainnet.infura.io/v3/460f40a260564ac4a4f4b3fffb032dad",
    "test": "hardhat test --network hardhat",
    "compile": "hardhat compile",
    "deploy": "hardhat deploy --export-all ../react-app/src/contracts/hardhat_contracts.json",
    "postdeploy": "hardhat run scripts/publish.js",
    "watch": "node scripts/watch.js",
    "accounts": "hardhat accounts",
    "balance": "hardhat balance",
    "send": "hardhat send",
    "generate": "hardhat generate",
    "account": "hardhat account",
<<<<<<< HEAD
    "mint": "hardhat run scripts/mint.js"
=======
    "etherscan-verify": "hardhat etherscan-verify --api-key PSW8C433Q667DVEX5BCRMGNAH9FSGFZ7Q8"
>>>>>>> c6b0d00b
  }
}<|MERGE_RESOLUTION|>--- conflicted
+++ resolved
@@ -39,10 +39,7 @@
     "send": "hardhat send",
     "generate": "hardhat generate",
     "account": "hardhat account",
-<<<<<<< HEAD
-    "mint": "hardhat run scripts/mint.js"
-=======
+    "mint": "hardhat run scripts/mint.js",
     "etherscan-verify": "hardhat etherscan-verify --api-key PSW8C433Q667DVEX5BCRMGNAH9FSGFZ7Q8"
->>>>>>> c6b0d00b
   }
 }