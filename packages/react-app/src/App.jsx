--- conflicted
+++ resolved
@@ -1,7 +1,6 @@
 import { StaticJsonRpcProvider, Web3Provider } from "@ethersproject/providers";
 import { formatEther, parseEther } from "@ethersproject/units";
 import WalletConnectProvider from "@walletconnect/web3-provider";
-<<<<<<< HEAD
 import { Alert, Button, Card, Col, Input, List, Menu, Row } from "antd";
 import "antd/dist/antd.css";
 import { useUserAddress } from "eth-hooks";
@@ -11,16 +10,6 @@
 import Web3Modal from "web3modal";
 import "./App.css";
 import { Account, Address, AddressInput, Contract, Faucet, GasGauge, Header, Ramp, ThemeSwitch } from "./components";
-=======
-import { Alert, Button, Col, Menu, Row } from "antd";
-import "antd/dist/antd.css";
-import { useUserAddress } from "eth-hooks";
-import React, { useCallback, useEffect, useState } from "react";
-import { BrowserRouter, Link, Route, Switch } from "react-router-dom";
-import Web3Modal from "web3modal";
-import "./App.css";
-import { Account, Contract, Faucet, GasGauge, Header, Ramp, ThemeSwitch } from "./components";
->>>>>>> 6d902a27
 import { DAI_ABI, DAI_ADDRESS, INFURA_ID, NETWORK, NETWORKS } from "./constants";
 import { Transactor } from "./helpers";
 import {
@@ -34,15 +23,10 @@
   useOnBlock,
   useUserProvider,
 } from "./hooks";
-<<<<<<< HEAD
 const { BufferList } = require("bl");
 // https://www.npmjs.com/package/ipfs-http-client
 const ipfsAPI = require("ipfs-http-client");
 const ipfs = ipfsAPI({ host: "ipfs.infura.io", port: "5001", protocol: "https" });
-=======
-// import Hints from "./Hints";
-import { ExampleUI, Hints, Subgraph } from "./views";
->>>>>>> 6d902a27
 /*
     Welcome to 🏗 scaffold-eth !
 
@@ -63,7 +47,6 @@
 */
 
 /// 📡 What chain are your contracts deployed to?
-<<<<<<< HEAD
 const targetNetwork = NETWORKS["localhost"]; // <------- select your target frontend network (localhost, rinkeby, xdai, mainnet)
 
 // 😬 Sorry for all the console logging
@@ -101,12 +84,6 @@
     return content;
   }
 };
-=======
-const targetNetwork = NETWORKS.localhost; // <------- select your target frontend network (localhost, rinkeby, xdai, mainnet)
-
-// 😬 Sorry for all the console logging
-const DEBUG = true;
->>>>>>> 6d902a27
 
 // 🛰 providers
 if (DEBUG) console.log("📡 Connecting to Mainnet Ethereum");
@@ -129,32 +106,6 @@
 // 🔭 block explorer URL
 const blockExplorer = targetNetwork.blockExplorer;
 
-<<<<<<< HEAD
-=======
-/*
-  Web3 modal helps us "connect" external wallets:
-*/
-const web3Modal = new Web3Modal({
-  // network: "mainnet", // optional
-  cacheProvider: true, // optional
-  providerOptions: {
-    walletconnect: {
-      package: WalletConnectProvider, // required
-      options: {
-        infuraId: INFURA_ID,
-      },
-    },
-  },
-});
-
-const logoutOfWeb3Modal = async () => {
-  await web3Modal.clearCachedProvider();
-  setTimeout(() => {
-    window.location.reload();
-  }, 1);
-};
-
->>>>>>> 6d902a27
 function App(props) {
   const mainnetProvider = scaffoldEthProvider && scaffoldEthProvider._network ? scaffoldEthProvider : mainnetInfura;
 
@@ -169,13 +120,8 @@
   const address = useUserAddress(userProvider);
 
   // You can warn the user if you would like them to be on a specific network
-<<<<<<< HEAD
   let localChainId = localProvider && localProvider._network && localProvider._network.chainId;
   let selectedChainId = userProvider && userProvider._network && userProvider._network.chainId;
-=======
-  const localChainId = localProvider && localProvider._network && localProvider._network.chainId;
-  const selectedChainId = userProvider && userProvider._network && userProvider._network.chainId;
->>>>>>> 6d902a27
 
   // For more hooks, check out 🔗eth-hooks at: https://www.npmjs.com/package/eth-hooks
 
@@ -213,7 +159,6 @@
   ]);
 
   // keep track of a variable from the contract in the local React state:
-<<<<<<< HEAD
   const balance = useContractReader(readContracts, "YourCollectible", "balanceOf", [address]);
   console.log("🤗 balance:", balance);
 
@@ -258,12 +203,6 @@
     };
     updateYourCollectibles();
   }, [address, yourBalance]);
-=======
-  const purpose = useContractReader(readContracts, "YourContract", "purpose");
-
-  // 📟 Listen for broadcast events
-  const setPurposeEvents = useEventListener(readContracts, "YourContract", "SetPurpose", localProvider, 1);
->>>>>>> 6d902a27
 
   /*
   const addressFromENS = useResolveName(mainnetProvider, "austingriffith.eth");
@@ -295,7 +234,6 @@
       console.log("📝 readContracts", readContracts);
       console.log("🌍 DAI contract on mainnet:", mainnetDAIContract);
       console.log("🔐 writeContracts", writeContracts);
-<<<<<<< HEAD
     }
   }, [
     mainnetProvider,
@@ -309,53 +247,19 @@
   ]);
 
   let networkDisplay = "";
-  if (localChainId && selectedChainId && localChainId != selectedChainId) {
-    networkDisplay = (
-      <div style={{ zIndex: 2, position: "absolute", right: 0, top: 60, padding: 16 }}>
-        <Alert
-          message={"⚠️ Wrong Network"}
-          description={
-            <div>
-              You have <b>{NETWORK(selectedChainId).name}</b> selected and you need to be on{" "}
-              <b>{NETWORK(localChainId).name}</b>.
-            </div>
-          }
-          type="error"
-          closable={false}
-        />
-      </div>
-    );
-  } else {
-    networkDisplay = (
-=======
-    }
-  }, [
-    mainnetProvider,
-    address,
-    selectedChainId,
-    yourLocalBalance,
-    yourMainnetBalance,
-    readContracts,
-    writeContracts,
-    mainnetDAIContract,
-  ]);
-
-  let networkDisplay = "";
   if (localChainId && selectedChainId && localChainId !== selectedChainId) {
-    const networkSelected = NETWORK(selectedChainId)
-    const networkLocal = NETWORK(localChainId)
-    if(selectedChainId==1337 && localChainId==31337){
+    const networkSelected = NETWORK(selectedChainId);
+    const networkLocal = NETWORK(localChainId);
+    if (selectedChainId == 1337 && localChainId == 31337) {
       networkDisplay = (
         <div style={{ zIndex: 2, position: "absolute", right: 0, top: 60, padding: 16 }}>
           <Alert
             message="⚠️ Wrong Network ID"
             description={
               <div>
-                You have <b>chain id 1337</b> for localhost and you need to change it to{" "}
-                <b>31337</b> to work with HardHat.
-                <div>
-                  (MetaMask -> Settings -> Networks -> Chain ID -> 31337)
-                </div>
+                You have <b>chain id 1337</b> for localhost and you need to change it to <b>31337</b> to work with
+                HardHat.
+                <div>(MetaMask -> Settings -> Networks -> Chain ID -> 31337)</div>
               </div>
             }
             type="error"
@@ -363,7 +267,7 @@
           />
         </div>
       );
-    }else{
+    } else {
       networkDisplay = (
         <div style={{ zIndex: 2, position: "absolute", right: 0, top: 60, padding: 16 }}>
           <Alert
@@ -380,10 +284,8 @@
         </div>
       );
     }
-
   } else {
     networkDisplay = (
->>>>>>> 6d902a27
       <div style={{ zIndex: -1, position: "absolute", right: 154, top: 28, padding: 16, color: targetNetwork.color }}>
         {targetNetwork.name}
       </div>
@@ -407,33 +309,21 @@
   }, [setRoute]);
 
   let faucetHint = "";
-<<<<<<< HEAD
   const faucetAvailable = localProvider && localProvider.connection && targetNetwork.name == "localhost";
-=======
-  const faucetAvailable = localProvider && localProvider.connection && targetNetwork.name === "localhost";
->>>>>>> 6d902a27
 
   const [faucetClicked, setFaucetClicked] = useState(false);
   if (
     !faucetClicked &&
     localProvider &&
     localProvider._network &&
-<<<<<<< HEAD
     localProvider._network.chainId == 31337 &&
-=======
-    localProvider._network.chainId === 31337 &&
->>>>>>> 6d902a27
     yourLocalBalance &&
     formatEther(yourLocalBalance) <= 0
   ) {
     faucetHint = (
       <div style={{ padding: 16 }}>
         <Button
-<<<<<<< HEAD
           type={"primary"}
-=======
-          type="primary"
->>>>>>> 6d902a27
           onClick={() => {
             faucetTx({
               to: address,
@@ -472,7 +362,6 @@
               }}
               to="/"
             >
-<<<<<<< HEAD
               YourCollectibles
             </Link>
           </Menu.Item>
@@ -514,49 +403,6 @@
               to="/debugcontracts"
             >
               Debug Contracts
-=======
-              YourContract
-            </Link>
-          </Menu.Item>
-          <Menu.Item key="/hints">
-            <Link
-              onClick={() => {
-                setRoute("/hints");
-              }}
-              to="/hints"
-            >
-              Hints
-            </Link>
-          </Menu.Item>
-          <Menu.Item key="/exampleui">
-            <Link
-              onClick={() => {
-                setRoute("/exampleui");
-              }}
-              to="/exampleui"
-            >
-              ExampleUI
-            </Link>
-          </Menu.Item>
-          <Menu.Item key="/mainnetdai">
-            <Link
-              onClick={() => {
-                setRoute("/mainnetdai");
-              }}
-              to="/mainnetdai"
-            >
-              Mainnet DAI
-            </Link>
-          </Menu.Item>
-          <Menu.Item key="/subgraph">
-            <Link
-              onClick={() => {
-                setRoute("/subgraph");
-              }}
-              to="/subgraph"
-            >
-              Subgraph
->>>>>>> 6d902a27
             </Link>
           </Menu.Item>
         </Menu>
@@ -624,7 +470,6 @@
             </div>
           </Route>
 
-<<<<<<< HEAD
           <Route path="/transfers">
             <div style={{ width: 600, margin: "auto", marginTop: 32, paddingBottom: 32 }}>
               <List
@@ -684,36 +529,6 @@
             </Button>
 
             <div style={{ padding: 16, paddingBottom: 150 }}>{ipfsHash}</div>
-=======
-            {/* uncomment for a second contract:
-            <Contract
-              name="SecondContract"
-              signer={userProvider.getSigner()}
-              provider={localProvider}
-              address={address}
-              blockExplorer={blockExplorer}
-            />
-            */}
-
-            {/* Uncomment to display and interact with an external contract (DAI on mainnet):
-            <Contract
-              name="DAI"
-              customContract={mainnetDAIContract}
-              signer={userProvider.getSigner()}
-              provider={mainnetProvider}
-              address={address}
-              blockExplorer={blockExplorer}
-            />
-            */}
-          </Route>
-          <Route path="/hints">
-            <Hints
-              address={address}
-              yourLocalBalance={yourLocalBalance}
-              mainnetProvider={mainnetProvider}
-              price={price}
-            />
->>>>>>> 6d902a27
           </Route>
           <Route path="/ipfsdown">
             <div style={{ paddingTop: 32, width: 740, margin: "auto" }}>
@@ -753,19 +568,7 @@
               signer={userProvider.getSigner()}
               provider={localProvider}
               address={address}
-<<<<<<< HEAD
               blockExplorer={blockExplorer}
-=======
-              blockExplorer="https://etherscan.io/"
-            />
-          </Route>
-          <Route path="/subgraph">
-            <Subgraph
-              subgraphUri={props.subgraphUri}
-              tx={tx}
-              writeContracts={writeContracts}
-              mainnetProvider={mainnetProvider}
->>>>>>> 6d902a27
             />
           </Route>
         </Switch>
@@ -832,7 +635,6 @@
   );
 }
 
-<<<<<<< HEAD
 /*
   Web3 modal helps us "connect" external wallets:
 */
@@ -856,8 +658,6 @@
   }, 1);
 };
 
-=======
->>>>>>> 6d902a27
 window.ethereum &&
   window.ethereum.on("chainChanged", chainId => {
     web3Modal.cachedProvider &&
