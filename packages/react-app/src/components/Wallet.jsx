import { KeyOutlined, QrcodeOutlined, SendOutlined, WalletOutlined } from "@ant-design/icons";
import { Button, Modal, Spin, Tooltip, Typography } from "antd";
import { ethers } from "ethers";
import QR from "qrcode.react";
import React, { useState, useEffect } from "react";
import { Transactor } from "../helpers";
import Address from "./Address";
import AddressInput from "./AddressInput";
import Balance from "./Balance";
import EtherInput from "./EtherInput";

const { Text, Paragraph } = Typography;

/*
  ~ What it does? ~

  Displays a wallet where you can specify address and send USD/ETH, with options to
  scan address, to convert between USD and ETH, to see and generate private keys,
  to send, receive and extract the burner wallet

  ~ How can I use? ~

  <Wallet
    provider={userProvider}
    address={address}
    ensProvider={mainnetProvider}
    price={price}
    color='red'
  />

  ~ Features ~

  - Provide provider={userProvider} to display a wallet
  - Provide address={address} if you want to specify address, otherwise
                                                    your default address will be used
  - Provide ensProvider={mainnetProvider} and your address will be replaced by ENS name
              (ex. "0xa870" => "user.eth") or you can enter directly ENS name instead of address
  - Provide price={price} of ether and easily convert between USD and ETH
  - Provide color to specify the color of wallet icon
*/

export default function Wallet(props) {
  const [signerAddress, setSignerAddress] = useState();
  useEffect(() => {
    async function getAddress() {
      if (props.signer) {
        const newAddress = await props.signer.getAddress();
        setSignerAddress(newAddress);
      }
    }
    getAddress();
  }, [props.signer]);

  const selectedAddress = props.address || signerAddress;

  const [open, setOpen] = useState();
  const [qr, setQr] = useState();
  const [amount, setAmount] = useState();
  const [toAddress, setToAddress] = useState();
  const [pk, setPK] = useState();

  const providerSend = props.signer ? (
    <Tooltip title="Wallet">
      <WalletOutlined
        onClick={() => {
          setOpen(!open);
        }}
        rotate={-90}
        style={{
          padding: 7,
          color: props.color ? props.color : "",
          cursor: "pointer",
          fontSize: 28,
          verticalAlign: "middle",
        }}
      />
    </Tooltip>
  ) : (
    ""
  );

  let display;
  let receiveButton;
  let privateKeyButton;
  if (qr) {
    display = (
      <div>
        <div>
          <Text copyable>{selectedAddress}</Text>
        </div>
        <QR
          value={selectedAddress}
          size="450"
          level="H"
          includeMargin
          renderAs="svg"
          imageSettings={{ excavate: false }}
        />
      </div>
    );
    receiveButton = (
      <Button
        key="hide"
        onClick={() => {
          setQr("");
        }}
      >
        <QrcodeOutlined /> Hide
      </Button>
    );
    privateKeyButton = (
      <Button
        key="hide"
        onClick={() => {
          setPK(selectedAddress);
          setQr("");
        }}
      >
        <KeyOutlined /> Private Key
      </Button>
    );
  } else if (pk) {
    const pk = localStorage.getItem("metaPrivateKey");
    const wallet = new ethers.Wallet(pk);

    if (wallet.address !== selectedAddress) {
      display = (
        <div>
          <b>*injected account*, private key unknown</b>
        </div>
      );
    } else {
      const extraPkDisplayAdded = {};
      const extraPkDisplay = [];
      extraPkDisplayAdded[wallet.address] = true;
      extraPkDisplay.push(
        <div style={{ fontSize: 16, padding: 2, backgroundStyle: "#89e789" }}>
          <a href={"/pk#" + pk}>
            <Address minimized address={wallet.address} ensProvider={props.ensProvider} /> {wallet.address.substr(0, 6)}
          </a>
        </div>,
      );
      for (const key in localStorage) {
        if (key.indexOf("metaPrivateKey_backup") >= 0) {
          console.log(key);
          const pastpk = localStorage.getItem(key);
          const pastwallet = new ethers.Wallet(pastpk);
          if (!extraPkDisplayAdded[pastwallet.address] /* && selectedAddress!=pastwallet.address */) {
            extraPkDisplayAdded[pastwallet.address] = true;
            extraPkDisplay.push(
              <div style={{ fontSize: 16 }}>
                <a href={"/pk#" + pastpk}>
                  <Address minimized address={pastwallet.address} ensProvider={props.ensProvider} />{" "}
                  {pastwallet.address.substr(0, 6)}
                </a>
              </div>,
            );
          }
        }
      }

      display = (
        <div>
          <b>Private Key:</b>

          <div>
            <Text copyable>{pk}</Text>
          </div>

          <hr />

          <i>
            Point your camera phone at qr code to open in
            <a target="_blank" href={"https://xdai.io/" + pk} rel="noopener noreferrer">
              burner wallet
            </a>
            :
          </i>
          <QR
            value={"https://xdai.io/" + pk}
            size="450"
            level="H"
            includeMargin
            renderAs="svg"
            imageSettings={{ excavate: false }}
          />

          <Paragraph style={{ fontSize: "16" }} copyable>
            {"https://xdai.io/" + pk}
          </Paragraph>

          {extraPkDisplay ? (
            <div>
              <h3>Known Private Keys:</h3>
              {extraPkDisplay}
              <Button
                onClick={() => {
                  const currentPrivateKey = window.localStorage.getItem("metaPrivateKey");
                  if (currentPrivateKey) {
                    window.localStorage.setItem("metaPrivateKey_backup" + Date.now(), currentPrivateKey);
                  }
                  const randomWallet = ethers.Wallet.createRandom();
                  const privateKey = randomWallet._signingKey().privateKey;
                  window.localStorage.setItem("metaPrivateKey", privateKey);
                  window.location.reload();
                }}
              >
                Generate
              </Button>
            </div>
          ) : (
            ""
          )}
        </div>
      );
    }

    receiveButton = (
      <Button
        key="receive"
        onClick={() => {
          setQr(selectedAddress);
          setPK("");
        }}
      >
        <QrcodeOutlined /> Receive
      </Button>
    );
    privateKeyButton = (
      <Button
        key="hide"
        onClick={() => {
          setPK("");
          setQr("");
        }}
      >
        <KeyOutlined /> Hide
      </Button>
    );
  } else {
    const inputStyle = {
      padding: 10,
    };

    display = (
      <div>
        <div style={inputStyle}>
          <AddressInput
            autoFocus
            ensProvider={props.ensProvider}
            placeholder="to address"
            address={toAddress}
            onChange={setToAddress}
          />
        </div>
        <div style={inputStyle}>
          <EtherInput
            price={props.price}
            value={amount}
            onChange={value => {
              setAmount(value);
            }}
          />
        </div>
      </div>
    );
    receiveButton = (
      <Button
        key="receive"
        onClick={() => {
          setQr(selectedAddress);
          setPK("");
        }}
      >
        <QrcodeOutlined /> Receive
      </Button>
    );
    privateKeyButton = (
      <Button
        key="hide"
        onClick={() => {
          setPK(selectedAddress);
          setQr("");
        }}
      >
        <KeyOutlined /> Private Key
      </Button>
    );
  }

  return (
    <span>
      {providerSend}
      <Modal
        visible={open}
        title={
          <div>
            {selectedAddress ? <Address address={selectedAddress} ensProvider={props.ensProvider} /> : <Spin />}
            <div style={{ float: "right", paddingRight: 25 }}>
              <Balance address={selectedAddress} provider={props.provider} dollarMultiplier={props.price} />
            </div>
          </div>
        }
        onOk={() => {
          setQr();
          setPK();
          setOpen(!open);
        }}
        onCancel={() => {
          setQr();
          setPK();
          setOpen(!open);
        }}
        footer={[
          privateKeyButton,
          receiveButton,
          <Button
            key="submit"
            type="primary"
            disabled={!amount || !toAddress || qr}
            loading={false}
            onClick={() => {
<<<<<<< HEAD
              const tx = Transactor(props.signer);
=======
              const tx = Transactor(props.signer || props.provider);
>>>>>>> 9dd5acd2

              let value;
              try {
                value = ethers.utils.parseEther("" + amount);
              } catch (e) {
                // failed to parseEther, try something else
                value = ethers.utils.parseEther("" + parseFloat(amount).toFixed(8));
              }

              tx({
                to: toAddress,
                value,
              });
              setOpen(!open);
              setQr();
            }}
          >
            <SendOutlined /> Send
          </Button>,
        ]}
      >
        {display}
      </Modal>
    </span>
  );
}<|MERGE_RESOLUTION|>--- conflicted
+++ resolved
@@ -320,11 +320,7 @@
             disabled={!amount || !toAddress || qr}
             loading={false}
             onClick={() => {
-<<<<<<< HEAD
-              const tx = Transactor(props.signer);
-=======
               const tx = Transactor(props.signer || props.provider);
->>>>>>> 9dd5acd2
 
               let value;
               try {
