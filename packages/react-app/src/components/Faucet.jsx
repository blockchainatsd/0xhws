import { SendOutlined } from "@ant-design/icons";
import { Button, Input, Tooltip } from "antd";
<<<<<<< HEAD
import { useLookupAddress } from "eth-hooks";
=======
import { useLookupAddress } from "eth-hooks/dapps/ens";
>>>>>>> 9dd5acd2
import React, { useCallback, useState, useEffect } from "react";
import Blockies from "react-blockies";
import { Transactor } from "../helpers";
import Wallet from "./Wallet";

const { utils } = require("ethers");

// improved a bit by converting address to ens if it exists
// added option to directly input ens name
// added placeholder option

/*
  ~ What it does? ~

  Displays a local faucet to send ETH to given address, also wallet is provided

  ~ How can I use? ~

  <Faucet
    price={price}
    localProvider={localProvider}
    ensProvider={mainnetProvider}
    placeholder={"Send local faucet"}
  />

  ~ Features ~

  - Provide price={price} of ether and convert between USD and ETH in a wallet
  - Provide localProvider={localProvider} to be able to send ETH to given address
  - Provide ensProvider={mainnetProvider} and your address will be replaced by ENS name
              (ex. "0xa870" => "user.eth") or you can enter directly ENS name instead of address
              works both in input field & wallet
  - Provide placeholder="Send local faucet" value for the input
*/

export default function Faucet(props) {
  const [address, setAddress] = useState();
  const [faucetAddress, setFaucetAddress] = useState();

  useEffect(() => {
    const getFaucetAddress = async () => {
      if (props.localProvider) {
        const _faucetAddress = await props.localProvider.listAccounts();
        setFaucetAddress(_faucetAddress[0]);
<<<<<<< HEAD
        console.log(_faucetAddress);
=======
        //console.log(_faucetAddress);
>>>>>>> 9dd5acd2
      }
    };
    getFaucetAddress();
  }, [props.localProvider]);

  let blockie;
  if (address && typeof address.toLowerCase === "function") {
    blockie = <Blockies seed={address.toLowerCase()} size={8} scale={4} />;
  } else {
    blockie = <div />;
  }

  const ens = useLookupAddress(props.ensProvider, address);

  const updateAddress = useCallback(
    async newValue => {
      if (typeof newValue !== "undefined") {
        let address = newValue;
        if (address.indexOf(".eth") > 0 || address.indexOf(".xyz") > 0) {
          try {
            const possibleAddress = await props.ensProvider.resolveName(address);
            if (possibleAddress) {
              address = possibleAddress;
            }
            // eslint-disable-next-line no-empty
          } catch (e) { }
        }
        setAddress(address);
      }
    },
    [props.ensProvider, props.onChange],
  );

  const tx = Transactor(props.localProvider);

  return (
    <span>
      <Input
        size="large"
        placeholder={props.placeholder ? props.placeholder : "local faucet"}
        prefix={blockie}
        // value={address}
        value={ens || address}
        onChange={e => {
          // setAddress(e.target.value);
          updateAddress(e.target.value);
        }}
        suffix={
          <Tooltip title="Faucet: Send local ether to an address.">
            <Button
              onClick={() => {
                tx({
                  to: address,
                  value: utils.parseEther("0.01"),
                });
                setAddress("");
              }}
              shape="circle"
              icon={<SendOutlined />}
            />
            <Wallet
              color="#888888"
              provider={props.localProvider}
              ensProvider={props.ensProvider}
              price={props.price}
              address={faucetAddress}
            />
          </Tooltip>
        }
      />
    </span>
  );
}<|MERGE_RESOLUTION|>--- conflicted
+++ resolved
@@ -1,10 +1,6 @@
 import { SendOutlined } from "@ant-design/icons";
 import { Button, Input, Tooltip } from "antd";
-<<<<<<< HEAD
-import { useLookupAddress } from "eth-hooks";
-=======
 import { useLookupAddress } from "eth-hooks/dapps/ens";
->>>>>>> 9dd5acd2
 import React, { useCallback, useState, useEffect } from "react";
 import Blockies from "react-blockies";
 import { Transactor } from "../helpers";
@@ -49,11 +45,7 @@
       if (props.localProvider) {
         const _faucetAddress = await props.localProvider.listAccounts();
         setFaucetAddress(_faucetAddress[0]);
-<<<<<<< HEAD
-        console.log(_faucetAddress);
-=======
         //console.log(_faucetAddress);
->>>>>>> 9dd5acd2
       }
     };
     getFaucetAddress();
