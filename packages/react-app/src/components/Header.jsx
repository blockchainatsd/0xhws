import { PageHeader } from "antd";
import React from "react";

// displays a page header

export default function Header() {
  return (
    <a href="https://github.com/austintgriffith/scaffold-eth" target="_blank" rel="noopener noreferrer">
      <PageHeader
        title="🏗 scaffold-eth"
<<<<<<< HEAD
        subTitle="👩‍🔬 Buyer pays to mint NFT example"
=======
        subTitle="🖼 NFT example"
>>>>>>> ba3c2c31
        style={{ cursor: "pointer" }}
      />
    </a>
  );
}<|MERGE_RESOLUTION|>--- conflicted
+++ resolved
@@ -8,11 +8,7 @@
     <a href="https://github.com/austintgriffith/scaffold-eth" target="_blank" rel="noopener noreferrer">
       <PageHeader
         title="🏗 scaffold-eth"
-<<<<<<< HEAD
         subTitle="👩‍🔬 Buyer pays to mint NFT example"
-=======
-        subTitle="🖼 NFT example"
->>>>>>> ba3c2c31
         style={{ cursor: "pointer" }}
       />
     </a>
